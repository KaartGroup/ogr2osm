from osgeo import ogr
import re
import urllib
import json

uvmfeatures = []

def filterLayer(layer):
    if layer is None:
        return None
    print layer.GetName()
    return layer

def filterFeature(ogrfeature, fieldNames, reproject):
    if ogrfeature is None:
        return
    layer = ogrfeature.GetFieldAsString("Layer")
    if (layer == "VA-BLDG-UVM" or
        layer == "VA-BLDG-NON UVM"):
        return ogrfeature
    elif (layer == "VA-BLDG-ATTRIBUTES" and len(ogrfeature.GetFieldAsString("Text")) == 4):
        # Ignore CFC Soccer Stands - has no building outline
        if ogrfeature.GetFieldAsString("Text") == "0979":
            return
        return ogrfeature
    else:
        return

def filterFeaturePost(feature, ogrfeature, ogrgeometry):
    if feature is None and ogrfeature is None and ogrgeometry is None:
        return
    global uvmfeatures
    uvmfeatures.append((feature, ogrfeature, ogrgeometry))

def filterTags(tags):
    if tags is None:
        return
    newtags = {}
    for (key, value) in tags.items():
        if (key == "Layer" or 
            (key == "Text" and value != "")):
            newtags[key] = value
        if (key == "Layer" and value != "VA-UVM-BLDG-CODE"):
            newtags["building"] = "yes"
    return newtags
        

def preOutputTransform(geometries, features):
    if geometries is None and features is None:
        return
    global uvmfeatures
    buildingcodes = [(feature, ogrfeature, ogrgeometry) for (feature, ogrfeature, ogrgeometry) in uvmfeatures if ogrfeature.GetFieldAsString("Layer") == "VA-BLDG-ATTRIBUTES"]
    buildings = [x for x in uvmfeatures if x not in buildingcodes]
    # Match each code to the closest building, setting the building's feature's
    # name
    for (codef, codeogrf, codeogrg) in buildingcodes:
        dist = float("inf")
        chosenfeature = (None, None, None)
        for (bldgf, bldgogrf, bldgogrg) in buildings:
            newdist = codeogrg.Distance(bldgogrg)
            if newdist < dist:
                dist = newdist
                chosenfeature = (bldgf, bldgogrf, bldgogrg)
        (bldgf, bldgogrf, bldgogrg) = chosenfeature
        buildingid = codeogrf.GetFieldAsString("Text")
        if bldgf.tags.has_key("uvm:buildingid") and bldgf.tags["uvm:buildingid"] != buildingid:
            print "WARNING: buildingid overlap detected! " + bldgf.tags["uvm:buildingid"] + " " + buildingid
        bldgf.tags["uvm:buildingid"] = buildingid
        page = urllib.urlopen("http://www-dev.uvm.edu/~aguertin/webteam/map/famis/getbldgname.php?BLDG="+buildingid)
        name = page.read()
        page.close
        bldgf.tags["name"] = name

<<<<<<< HEAD
    for feature in [f for f in features if f.tags["Layer"] == "VA-BLDG-ATTRIBUTES"]:
        print "Removing a text node: " + feature.tags["Text"]
        features.remove(feature)
        try:
            geometries.remove(feature.geometry)
        except:
            print "Failed -- two features with same geometry??"
=======
    # Remove the building code nodes
    for feature in [f for f in features if f.tags["Layer"] == "VA-BLDG-ATTRIBUTES"]:
        print "Removing a text node: " + feature.tags["Text"]
        features.remove(feature)
        feature.geometry.removeparent(feature)
    
    # Remove buildings that were not given a buildingid
    for feature in [f for f in features if "uvm:buildingid" not in f.tags]:
        features.remove(feature)
        try:
            geometries.remove(feature.geometry)
            try:
                for point in set(feature.geometry.points):
                    try:
                        point.removeparent(feature.geometry)
                    except:
                        print "What went wrong here???"
            except:
                print "Failed -- geometry.points does not exist -- not a way"
        except:
            print "Failed -- two building features with same geometry??"
>>>>>>> 3706bf2f

    uvmjson(geometries, features)

def uvmjson(geometries, features):
    print "IN UVMJSON"
    buildings = [building for building in features if "uvm:buildingid" in building.tags]
    outbuildings = []
    for building in buildings:
        outbuilding = {}
        outbuilding["id"] = building.tags["uvm:buildingid"]
        outbuilding["geometry"] = []
        if str(type(building.geometry)) != "<class '__main__.Way'>":
            print "WARNING: building not way, being ignored!"
            print str(type(building.geometry))
        else:
            for point in building.geometry.points:
                outbuilding["geometry"].append({"x": point.x, "y": point.y})
        outbuildings.append(outbuilding)
    f = open('/tmp/uvmbuildings.json', 'w')
    f.write(json.dumps(outbuildings, indent=4))
    f.close()<|MERGE_RESOLUTION|>--- conflicted
+++ resolved
@@ -71,15 +71,6 @@
         page.close
         bldgf.tags["name"] = name
 
-<<<<<<< HEAD
-    for feature in [f for f in features if f.tags["Layer"] == "VA-BLDG-ATTRIBUTES"]:
-        print "Removing a text node: " + feature.tags["Text"]
-        features.remove(feature)
-        try:
-            geometries.remove(feature.geometry)
-        except:
-            print "Failed -- two features with same geometry??"
-=======
     # Remove the building code nodes
     for feature in [f for f in features if f.tags["Layer"] == "VA-BLDG-ATTRIBUTES"]:
         print "Removing a text node: " + feature.tags["Text"]
@@ -101,7 +92,6 @@
                 print "Failed -- geometry.points does not exist -- not a way"
         except:
             print "Failed -- two building features with same geometry??"
->>>>>>> 3706bf2f
 
     uvmjson(geometries, features)
 
